--- conflicted
+++ resolved
@@ -13,12 +13,11 @@
 
 {% get_menu_json 'CARDS_MENU' as CARDS_MENU %}
 {{ CARDS_MENU|json_script:"menu-CARDS_MENU" }}
-<<<<<<< HEAD
+
 {% mapbox_access_token as MAPBOX_ACCESS_TOKEN %}
-=======
+
 {% generate_proxyurl PROXY_URL|default:"/proxy/?url=" request as UPDATED_PROXY_URL %}
 {% retrieve_apikey request as user_apikey %}
->>>>>>> c3912050
 
 <script>
     (function(){
@@ -125,12 +124,8 @@
                     isMobile: isMobile,
                     datasetMaxUploadSize: datasetMaxUploadSize,
                     documentMaxUploadSize: documentMaxUploadSize,
-<<<<<<< HEAD
                     maxParallelUploads: maxParallelUploads,
                     mapboxAccessToken: '{{ MAPBOX_ACCESS_TOKEN }}'
-=======
-                    maxParallelUploads: maxParallelUploads
->>>>>>> c3912050
                 },
                 geoNodeConfiguration: {
                     cardsMenu: {
