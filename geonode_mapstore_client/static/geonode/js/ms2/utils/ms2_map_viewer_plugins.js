--- conflicted
+++ resolved
@@ -170,16 +170,13 @@
 		"Timeline",
 		"Playback",
 		"SearchServicesConfig",
-<<<<<<< HEAD
 		{
 			"name": "Share",
 			"cfg": {
 				"pathTemplate": "/maps/{id}/embed"
 			}
-		}
-=======
+		},
 		{ "name": "Swipe" },
 		{ "name": "Locate" }
->>>>>>> 25f5b94a
 	]
 }