/**
 * Copyright 2018, GeoSolutions Sas.
 * All rights reserved.
 *
 * This source code is licensed under the BSD-style license found in the
 * LICENSE file in the root directory of this source tree.
 */

/**
 * Epics needed to adapt mapstore2 to geonode backend
 */
<<<<<<< HEAD
const Rx = require("rxjs");

const { SELECT_NODE } = require("@mapstore/framework/actions/layers");
const { setPermission } = require("@mapstore/framework/actions/featuregrid");
const { setEditPermissionStyleEditor, INIT_STYLE_SERVICE } = require("@mapstore/framework/actions/styleeditor");
const { layerEditPermissions, styleEditPermissions, updateThumb } = require("../api/geonode");
const { getSelectedLayer, layersSelector } = require("@mapstore/framework/selectors/layers");
const { mapSelector } = require("@mapstore/framework/selectors/map");
const { getConfigProp } = require("@mapstore/framework/utils/ConfigUtils");

const { updateMapLayout } = require('@mapstore/framework/actions/maplayout');
const { TOGGLE_CONTROL, SET_CONTROL_PROPERTY, SET_CONTROL_PROPERTIES } = require('@mapstore/framework/actions/controls');
const { MAP_CONFIG_LOADED } = require('@mapstore/framework/actions/config');
const { SIZE_CHANGE, CLOSE_FEATURE_GRID, OPEN_FEATURE_GRID } = require('@mapstore/framework/actions/featuregrid');
const { CLOSE_IDENTIFY, ERROR_FEATURE_INFO, TOGGLE_MAPINFO_STATE, LOAD_FEATURE_INFO, EXCEPTIONS_FEATURE_INFO, NO_QUERYABLE_LAYER } = require('@mapstore/framework/actions/mapInfo');
const { SHOW_SETTINGS, HIDE_SETTINGS } = require('@mapstore/framework/actions/layers');
const { PURGE_MAPINFO_RESULTS } = require('@mapstore/framework/actions/mapInfo');
const { isMapInfoOpen } = require('@mapstore/framework/selectors/mapInfo');

const { isFeatureGridOpen, getDockSize } = require('@mapstore/framework/selectors/featuregrid');
const { head, get } = require('lodash');
// const {updateMapLayoutEpic} = require('@mapstore/framework/epics/maplayout');

// const {basicError} = require('@mapstore/framework/utils/NotificationUtils');
=======
import Rx from "rxjs";

import { setEditPermissionStyleEditor, INIT_STYLE_SERVICE } from "@mapstore/framework/actions/styleeditor";
import { layerEditPermissions, styleEditPermissions, updateThumb } from "@js/api/geonode";
import { getSelectedLayer, layersSelector } from "@mapstore/framework/selectors/layers";
import { mapSelector } from "@mapstore/framework/selectors/map";
import { getConfigProp } from "@mapstore/framework/utils/ConfigUtils";

import { updateMapLayout } from '@mapstore/framework/actions/maplayout';
import { TOGGLE_CONTROL, SET_CONTROL_PROPERTY, SET_CONTROL_PROPERTIES } from '@mapstore/framework/actions/controls';
import { MAP_CONFIG_LOADED } from '@mapstore/framework/actions/config';
import { SIZE_CHANGE, CLOSE_FEATURE_GRID, OPEN_FEATURE_GRID, setPermission } from '@mapstore/framework/actions/featuregrid';
import { CLOSE_IDENTIFY, ERROR_FEATURE_INFO, TOGGLE_MAPINFO_STATE, LOAD_FEATURE_INFO, EXCEPTIONS_FEATURE_INFO, PURGE_MAPINFO_RESULTS } from '@mapstore/framework/actions/mapInfo';
import { SHOW_SETTINGS, HIDE_SETTINGS, SELECT_NODE } from '@mapstore/framework/actions/layers';
import { isMapInfoOpen } from '@mapstore/framework/selectors/mapInfo';

import { isFeatureGridOpen, getDockSize } from '@mapstore/framework/selectors/featuregrid';
import head from 'lodash/head';
import get from 'lodash/get';

>>>>>>> e8e0fa13
/**
 * We need to include missing epics. The plugins that normally include this epic is not used.
 */
import { mapSaveMapResourceEpic } from "@mapstore/framework/epics/maps";
import { showCoordinateEditorSelector } from '@mapstore/framework/selectors/controls';

/**
 * When a user selects a layer, the app checks for layer editing permission.
 */
<<<<<<< HEAD
const _setFeatureEditPermission = (action$, { getState } = {}) =>
=======
export const _setFeatureEditPermission = (action$, { getState } = {}) =>
>>>>>>> e8e0fa13
    action$.ofType(SELECT_NODE).filter(({ nodeType }) => nodeType === "layer" && !getConfigProp("disableCheckEditPermissions"))
        .switchMap(() => {
            const layer = getSelectedLayer(getState() || {});
            return layer ? layerEditPermissions(layer)
                .map(permissions => setPermission(permissions))
                .startWith(setPermission({ canEdit: false }))
                .catch(() => Rx.Observable.empty()) : Rx.Observable.of(setPermission({ canEdit: false }));
        });
/**
 * When a user selects a layer, the app checks for style editing permission.
 * INIT_STYLE_SERVICE si needed for map editing, it ensures an user has permission to edit style of a specific layer retrieved from catalog
 */
export const _setStyleEditorPermission = (action$, { getState } = {}) =>
    action$.ofType(INIT_STYLE_SERVICE, SELECT_NODE)
        .filter(({ nodeType }) =>
            nodeType && nodeType === "layer" && !getConfigProp("disableCheckEditPermissions")
            || !nodeType && !getConfigProp("disableCheckEditPermissions"))
        .switchMap((action) => {
            const layer = getSelectedLayer(getState() || {});
            return layer
                ? styleEditPermissions(layer)
                    .map(({ canEdit }) => setEditPermissionStyleEditor(canEdit))
                    .startWith(setEditPermissionStyleEditor(action.canEdit))
                    .catch(() => Rx.Observable.empty())
                : Rx.Observable.of(setEditPermissionStyleEditor(false));
        });
/**
 * Update geonode thumbnail for layers or maps
 */
export const _setThumbnail = (action$, { getState } = {}) =>
    action$.ofType("GEONODE:CREATE_MAP_THUMBNAIL", "GEONODE:CREATE_LAYER_THUMBNAIL")
        .do(() => {
            try {
                $("#_thumbnail_processing").modal("show");// eslint-disable-line
            } catch (err) {
                console.log(err);// eslint-disable-line
            }
        })
        .exhaustMap(({ type }) => {
            const state = getState();
            const layers = layersSelector(state);
            const map = mapSelector(state);
            const isMap = type === "GEONODE:CREATE_MAP_THUMBNAIL";
            const id = isMap ? get(map, "info.id") : (layers[layers.length - 1]).name;
            const endPoint = isMap ? "maps" : "layers";
            const { width, height } = map.size;
            const { maxx, minx, maxy, miny } = map.bbox.bounds;
            const body = {
                'bbox': [minx, maxx, miny, maxy],
                'srid': map.bbox.crs,
                center: map.center,
                zoom: map.zoom,
                width,
                height,
                'layers': layers.filter(l => l.group !== 'background' && l.visibility).map(({ name }) => name).join(',')
            };
            return updateThumb(endPoint, id, body).do(({ data, status } = {}) => {
                try {
                    $("#_thumbnail_feedbacks").find('.modal-title').text(status);// eslint-disable-line
                    $("#_thumbnail_feedbacks").find('.modal-body').text(data);// eslint-disable-line
                    $("#_thumbnail_feedbacks").modal("show");// eslint-disable-line
                } catch (err) {
                    console.log(err);// eslint-disable-line
                }
            }).mapTo({ type: "THUMBNAIL_UPDATE" }).catch(({ code, message }) => {
                try {
                    if (code === "ECONNABORTED") {
                        $("#_thumbnail_feedbacks").find('.modal-title').text('Timeout');// eslint-disable-line
                        $("#_thumbnail_feedbacks").find('.modal-body').text('Failed from timeout: Could not create Thumbnail');// eslint-disable-line
                        $("#_thumbnail_feedbacks").modal("show");// eslint-disable-line
                    } else {
                        $("#_thumbnail_feedbacks").find('.modal-title').text('Error: ' + message);// eslint-disable-line
                        $("#_thumbnail_feedbacks").find('.modal-body').text('Could not create Thumbnail');// eslint-disable-line
                        $("#_thumbnail_feedbacks").modal("show");// eslint-disable-line
                    }
                } catch (err) {
                    console.log(err);// eslint-disable-line
                } finally {
                    return Rx.Observable.of({ type: "THUMBNAIL_UPDATE_ERROR" });
                }
            }).do(() => {
                try {
                    $("#_thumbnail_processing").modal("hide");// eslint-disable-line
                } catch (err) {
                    console.log(err);// eslint-disable-line
                }
            });
        });
// Modified to accept map-layout from Config diff less NO_QUERYABLE_LAYERS, SET_CONTROL_PROPERTIES more action$.ofType(PURGE_MAPINFO_RESULTS)
export const updateMapLayoutEpic = (action$, store) =>

    action$.ofType(MAP_CONFIG_LOADED, SIZE_CHANGE, SET_CONTROL_PROPERTIES, CLOSE_FEATURE_GRID, OPEN_FEATURE_GRID, CLOSE_IDENTIFY, TOGGLE_MAPINFO_STATE, LOAD_FEATURE_INFO, EXCEPTIONS_FEATURE_INFO, TOGGLE_CONTROL, SET_CONTROL_PROPERTY, SHOW_SETTINGS, HIDE_SETTINGS, ERROR_FEATURE_INFO, PURGE_MAPINFO_RESULTS)
        .switchMap(() => {
            const state = store.getState();

            if (get(state, "browser.mobile")) {
                const bottom = isMapInfoOpen(state) ? { bottom: '50%' } : { bottom: undefined };

                const boundingMapRect = {
                    ...bottom
                };
                return Rx.Observable.of(updateMapLayout({
                    boundingMapRect
                }));
            }

            const mapLayout = getConfigProp("mapLayout") || { left: { sm: 300, md: 500, lg: 600 }, right: { md: 658 }, bottom: { sm: 30 } };

            if (get(state, "mode") === 'embedded') {
                const height = { height: 'calc(100% - ' + mapLayout.bottom.sm + 'px)' };
                const bottom = isMapInfoOpen(state) ? { bottom: '50%' } : { bottom: undefined };
                const boundingMapRect = {
                    ...bottom
                };
                return Rx.Observable.of(updateMapLayout({
                    ...height,
                    boundingMapRect
                }));
            }

            const resizedDrawer = get(state, "controls.drawer.resizedWidth");

            const leftPanels = head([
                get(state, "controls.queryPanel.enabled") && { left: mapLayout.left.lg } || null,
                get(state, "controls.widgetBuilder.enabled") && { left: mapLayout.left.md } || null,
                get(state, "layers.settings.expanded") && { left: mapLayout.left.md } || null,
                get(state, "controls.drawer.enabled") && { left: resizedDrawer || mapLayout.left.sm } || null
            ].filter(panel => panel)) || { left: 0 };

            const rightPanels = head([
                get(state, "controls.details.enabled") && { right: mapLayout.right.md } || null,
                get(state, "controls.annotations.enabled") && { right: mapLayout.right.md } || null,
                get(state, "controls.metadataexplorer.enabled") && { right: mapLayout.right.md } || null,
                get(state, "controls.measure.enabled") && showCoordinateEditorSelector(state) && { right: mapLayout.right.md } || null,
                get(state, "mapInfo.enabled") && isMapInfoOpen(state) && { right: mapLayout.right.md } || null
            ].filter(panel => panel)) || { right: 0 };

            const dockSize = getDockSize(state) * 100;
            const bottom = isFeatureGridOpen(state) && { bottom: dockSize + '%', dockSize } || { bottom: mapLayout.bottom.sm };

            const transform = isFeatureGridOpen(state) && { transform: 'translate(0, -' + mapLayout.bottom.sm + 'px)' } || { transform: 'none' };
            const height = { height: 'calc(100% - ' + mapLayout.bottom.sm + 'px)' };

            const boundingMapRect = {
                ...bottom,
                ...leftPanels,
                ...rightPanels
            };

            return Rx.Observable.of(updateMapLayout({
                ...leftPanels,
                ...rightPanels,
                ...bottom,
                ...transform,
                ...height,
                boundingMapRect
            }));
        });
export default {
    mapSaveMapResourceEpic,
    _setFeatureEditPermission,
    _setThumbnail,
    _setStyleEditorPermission,
    updateMapLayoutEpic
};<|MERGE_RESOLUTION|>--- conflicted
+++ resolved
@@ -9,32 +9,6 @@
 /**
  * Epics needed to adapt mapstore2 to geonode backend
  */
-<<<<<<< HEAD
-const Rx = require("rxjs");
-
-const { SELECT_NODE } = require("@mapstore/framework/actions/layers");
-const { setPermission } = require("@mapstore/framework/actions/featuregrid");
-const { setEditPermissionStyleEditor, INIT_STYLE_SERVICE } = require("@mapstore/framework/actions/styleeditor");
-const { layerEditPermissions, styleEditPermissions, updateThumb } = require("../api/geonode");
-const { getSelectedLayer, layersSelector } = require("@mapstore/framework/selectors/layers");
-const { mapSelector } = require("@mapstore/framework/selectors/map");
-const { getConfigProp } = require("@mapstore/framework/utils/ConfigUtils");
-
-const { updateMapLayout } = require('@mapstore/framework/actions/maplayout');
-const { TOGGLE_CONTROL, SET_CONTROL_PROPERTY, SET_CONTROL_PROPERTIES } = require('@mapstore/framework/actions/controls');
-const { MAP_CONFIG_LOADED } = require('@mapstore/framework/actions/config');
-const { SIZE_CHANGE, CLOSE_FEATURE_GRID, OPEN_FEATURE_GRID } = require('@mapstore/framework/actions/featuregrid');
-const { CLOSE_IDENTIFY, ERROR_FEATURE_INFO, TOGGLE_MAPINFO_STATE, LOAD_FEATURE_INFO, EXCEPTIONS_FEATURE_INFO, NO_QUERYABLE_LAYER } = require('@mapstore/framework/actions/mapInfo');
-const { SHOW_SETTINGS, HIDE_SETTINGS } = require('@mapstore/framework/actions/layers');
-const { PURGE_MAPINFO_RESULTS } = require('@mapstore/framework/actions/mapInfo');
-const { isMapInfoOpen } = require('@mapstore/framework/selectors/mapInfo');
-
-const { isFeatureGridOpen, getDockSize } = require('@mapstore/framework/selectors/featuregrid');
-const { head, get } = require('lodash');
-// const {updateMapLayoutEpic} = require('@mapstore/framework/epics/maplayout');
-
-// const {basicError} = require('@mapstore/framework/utils/NotificationUtils');
-=======
 import Rx from "rxjs";
 
 import { setEditPermissionStyleEditor, INIT_STYLE_SERVICE } from "@mapstore/framework/actions/styleeditor";
@@ -55,7 +29,6 @@
 import head from 'lodash/head';
 import get from 'lodash/get';
 
->>>>>>> e8e0fa13
 /**
  * We need to include missing epics. The plugins that normally include this epic is not used.
  */
@@ -65,11 +38,7 @@
 /**
  * When a user selects a layer, the app checks for layer editing permission.
  */
-<<<<<<< HEAD
-const _setFeatureEditPermission = (action$, { getState } = {}) =>
-=======
 export const _setFeatureEditPermission = (action$, { getState } = {}) =>
->>>>>>> e8e0fa13
     action$.ofType(SELECT_NODE).filter(({ nodeType }) => nodeType === "layer" && !getConfigProp("disableCheckEditPermissions"))
         .switchMap(() => {
             const layer = getSelectedLayer(getState() || {});
