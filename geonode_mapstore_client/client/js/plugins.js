--- conflicted
+++ resolved
@@ -6,51 +6,9 @@
  * LICENSE file in the root directory of this source tree.
  */
 // geonode specific epics
-const epics = require("./epics");
+import epics from "@js/epics";
+import { extendPluginsDefinition } from "@extend/jsapi/plugins";
 
-<<<<<<< HEAD
-module.exports = {
-    plugins: {
-        AddGroupPlugin: require('../MapStore2/web/client/plugins/AddGroup').default,
-        IdentifyPlugin: require('../MapStore2/web/client/plugins/Identify'),
-        TOCPlugin: require('../MapStore2/web/client/plugins/TOC'),
-        MapPlugin: require('../MapStore2/web/client/plugins/Map'),
-        ToolbarPlugin: require('../MapStore2/web/client/plugins/Toolbar'),
-        DrawerMenuPlugin: require('../MapStore2/web/client/plugins/DrawerMenu'),
-        ZoomAllPlugin: require('../MapStore2/web/client/plugins/ZoomAll'),
-        MapLoadingPlugin: require('../MapStore2/web/client/plugins/MapLoading'),
-        OmniBarPlugin: require('../MapStore2/web/client/plugins/OmniBar'),
-        BackgroundSelectorPlugin: require('../MapStore2/web/client/plugins/BackgroundSelector'),
-        FullScreenPlugin: require('../MapStore2/web/client/plugins/FullScreen'),
-        ZoomInPlugin: require('../MapStore2/web/client/plugins/ZoomIn'),
-        ZoomOutPlugin: require('../MapStore2/web/client/plugins/ZoomOut'),
-        ExpanderPlugin: require('../MapStore2/web/client/plugins/Expander'),
-        BurgerMenuPlugin: require('../MapStore2/web/client/plugins/BurgerMenu'),
-        UndoPlugin: require('../MapStore2/web/client/plugins/History'),
-        RedoPlugin: require('../MapStore2/web/client/plugins/History'),
-        ScaleBoxPlugin: require('../MapStore2/web/client/plugins/ScaleBox'),
-        MapFooterPlugin: require('../MapStore2/web/client/plugins/MapFooter'),
-        PrintPlugin: require('../MapStore2/web/client/plugins/Print'),
-        MeasurePlugin: require('../MapStore2/web/client/plugins/Measure'),
-        FilterLayerPlugin: require('../MapStore2/web/client/plugins/FilterLayer').default,
-        TOCItemsSettingsPlugin: require('../MapStore2/web/client/plugins/TOCItemsSettings').default,
-        WidgetsPlugin: require('../MapStore2/web/client/plugins/Widgets').default,
-        WidgetsBuilderPlugin: require('../MapStore2/web/client/plugins/WidgetsBuilder').default,
-        WidgetsTrayPlugin: require('../MapStore2/web/client/plugins/WidgetsTray').default,
-        NotificationsPlugin: require('../MapStore2/web/client/plugins/Notifications'),
-        FeatureEditorPlugin: require('../MapStore2/web/client/plugins/FeatureEditor').default,
-        QueryPanelPlugin: require('../MapStore2/web/client/plugins/QueryPanel'),
-        SavePlugin: require('@js/plugins/Save').default,
-        SaveAsPlugin: require('@js/plugins/SaveAs').default,
-        MetadataExplorerPlugin: require('../MapStore2/web/client/plugins/MetadataExplorer'),
-        GridContainerPlugin: require('../MapStore2/web/client/plugins/GridContainer'),
-        StyleEditorPlugin: require('../MapStore2/web/client/plugins/StyleEditor'),
-        TimelinePlugin: require('../MapStore2/web/client/plugins/Timeline'),
-        PlaybackPlugin: require('../MapStore2/web/client/plugins/Playback'),
-        MousePositionPlugin: require('../MapStore2/web/client/plugins/MousePosition'),
-        SearchPlugin: require('../MapStore2/web/client/plugins/Search'),
-        SearchServicesConfigPlugin: require('../MapStore2/web/client/plugins/SearchServicesConfig'),
-=======
 import AddGroupPlugin from '@mapstore/framework/plugins/AddGroup';
 import IdentifyPlugin from '@mapstore/framework/plugins/Identify';
 import TOCPlugin from '@mapstore/framework/plugins/TOC';
@@ -145,19 +103,23 @@
         SwipePlugin,
         LocatePlugin,
         SharePlugin,
->>>>>>> 2315d4a1
         AddReducersAndEpics: {
             reducers: {
-                security: require('../MapStore2/web/client/reducers/security'),
-                maps: require('../MapStore2/web/client/reducers/maps'),
-                currentMap: require('../MapStore2/web/client/reducers/currentMap'),
-                maplayout: require('../MapStore2/web/client/reducers/maplayout')
+                security,
+                maps,
+                maplayout
             },
             epics
         }
     },
     requires: {
-        ReactSwipe: require('react-swipeable-views').default,
-        SwipeHeader: require('../MapStore2/web/client/components/data/identify/SwipeHeader')
+        ReactSwipe,
+        SwipeHeader
     }
-};+};
+
+const extendedPluginsDefinition = extendPluginsDefinition
+    ? extendPluginsDefinition(pluginsDefinition)
+    : pluginsDefinition;
+
+export default extendedPluginsDefinition;