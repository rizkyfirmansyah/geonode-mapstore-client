/**
 * Copyright 2017, GeoSolutions Sas.
 * All rights reserved.
 *
 * This source code is licensed under the BSD-style license found in the
 * LICENSE file in the root directory of this source tree.
 */
// geonode specific epics
const epics = require("@js/epics");
const { extendPluginsDefinition } = require("@extend/jsapi/plugins");

const pluginsDefinition = {
    plugins: {
<<<<<<< HEAD
        AddGroupPlugin: require('../MapStore2/web/client/plugins/AddGroup').default,
        IdentifyPlugin: require('../MapStore2/web/client/plugins/Identify'),
        TOCPlugin: require('../MapStore2/web/client/plugins/TOC'),
        MapPlugin: require('../MapStore2/web/client/plugins/Map').default,
        ToolbarPlugin: require('../MapStore2/web/client/plugins/Toolbar'),
        DrawerMenuPlugin: require('../MapStore2/web/client/plugins/DrawerMenu'),
        ZoomAllPlugin: require('../MapStore2/web/client/plugins/ZoomAll'),
        MapLoadingPlugin: require('../MapStore2/web/client/plugins/MapLoading'),
        OmniBarPlugin: require('../MapStore2/web/client/plugins/OmniBar'),
        BackgroundSelectorPlugin: require('../MapStore2/web/client/plugins/BackgroundSelector').default,
        FullScreenPlugin: require('../MapStore2/web/client/plugins/FullScreen'),
        ZoomInPlugin: require('../MapStore2/web/client/plugins/ZoomIn'),
        ZoomOutPlugin: require('../MapStore2/web/client/plugins/ZoomOut'),
        ExpanderPlugin: require('../MapStore2/web/client/plugins/Expander'),
        BurgerMenuPlugin: require('../MapStore2/web/client/plugins/BurgerMenu'),
        UndoPlugin: require('../MapStore2/web/client/plugins/History'),
        RedoPlugin: require('../MapStore2/web/client/plugins/History'),
        ScaleBoxPlugin: require('../MapStore2/web/client/plugins/ScaleBox'),
        MapFooterPlugin: require('../MapStore2/web/client/plugins/MapFooter'),
        PrintPlugin: require('../MapStore2/web/client/plugins/Print'),
        MeasurePlugin: require('../MapStore2/web/client/plugins/Measure'),
        FilterLayerPlugin: require('../MapStore2/web/client/plugins/FilterLayer').default,
        TOCItemsSettingsPlugin: require('../MapStore2/web/client/plugins/TOCItemsSettings').default,
        WidgetsPlugin: require('../MapStore2/web/client/plugins/Widgets').default,
        WidgetsBuilderPlugin: require('../MapStore2/web/client/plugins/WidgetsBuilder').default,
        WidgetsTrayPlugin: require('../MapStore2/web/client/plugins/WidgetsTray').default,
        NotificationsPlugin: require('../MapStore2/web/client/plugins/Notifications'),
        FeatureEditorPlugin: require('../MapStore2/web/client/plugins/FeatureEditor').default,
        QueryPanelPlugin: require('../MapStore2/web/client/plugins/QueryPanel'),
        SavePlugin: require('@js/plugins/Save').default,
        SaveAsPlugin: require('@js/plugins/SaveAs').default,
        MetadataExplorerPlugin: require('../MapStore2/web/client/plugins/MetadataExplorer'),
        GridContainerPlugin: require('../MapStore2/web/client/plugins/GridContainer'),
        StyleEditorPlugin: require('../MapStore2/web/client/plugins/StyleEditor'),
        TimelinePlugin: require('../MapStore2/web/client/plugins/Timeline'),
        PlaybackPlugin: require('../MapStore2/web/client/plugins/Playback'),
        MousePositionPlugin: require('../MapStore2/web/client/plugins/MousePosition'),
        SearchPlugin: require('../MapStore2/web/client/plugins/Search'),
        SearchServicesConfigPlugin: require('../MapStore2/web/client/plugins/SearchServicesConfig'),
        SharePlugin: require('@js/plugins/Share').default,
        AddReducersAndEpics: {
            reducers: {
                security: require('../MapStore2/web/client/reducers/security').default,
                maps: require('../MapStore2/web/client/reducers/maps').default,
                maplayout: require('../MapStore2/web/client/reducers/maplayout').default
=======
        AddGroupPlugin: require('@mapstore/framework/plugins/AddGroup').default,
        IdentifyPlugin: require('@mapstore/framework/plugins/Identify'),
        TOCPlugin: require('@mapstore/framework/plugins/TOC'),
        MapPlugin: require('@mapstore/framework/plugins/Map').default,
        ToolbarPlugin: require('@mapstore/framework/plugins/Toolbar'),
        DrawerMenuPlugin: require('@mapstore/framework/plugins/DrawerMenu'),
        ZoomAllPlugin: require('@mapstore/framework/plugins/ZoomAll'),
        MapLoadingPlugin: require('@mapstore/framework/plugins/MapLoading'),
        OmniBarPlugin: require('@mapstore/framework/plugins/OmniBar'),
        BackgroundSelectorPlugin: require('@mapstore/framework/plugins/BackgroundSelector').default,
        FullScreenPlugin: require('@mapstore/framework/plugins/FullScreen'),
        ZoomInPlugin: require('@mapstore/framework/plugins/ZoomIn'),
        ZoomOutPlugin: require('@mapstore/framework/plugins/ZoomOut'),
        ExpanderPlugin: require('@mapstore/framework/plugins/Expander'),
        BurgerMenuPlugin: require('@mapstore/framework/plugins/BurgerMenu'),
        UndoPlugin: require('@mapstore/framework/plugins/History'),
        RedoPlugin: require('@mapstore/framework/plugins/History'),
        ScaleBoxPlugin: require('@mapstore/framework/plugins/ScaleBox'),
        MapFooterPlugin: require('@mapstore/framework/plugins/MapFooter'),
        PrintPlugin: require('@mapstore/framework/plugins/Print'),
        MeasurePlugin: require('@mapstore/framework/plugins/Measure'),
        FilterLayerPlugin: require('@mapstore/framework/plugins/FilterLayer').default,
        TOCItemsSettingsPlugin: require('@mapstore/framework/plugins/TOCItemsSettings').default,
        WidgetsPlugin: require('@mapstore/framework/plugins/Widgets').default,
        WidgetsBuilderPlugin: require('@mapstore/framework/plugins/WidgetsBuilder').default,
        WidgetsTrayPlugin: require('@mapstore/framework/plugins/WidgetsTray').default,
        NotificationsPlugin: require('@mapstore/framework/plugins/Notifications'),
        FeatureEditorPlugin: require('@mapstore/framework/plugins/FeatureEditor').default,
        QueryPanelPlugin: require('@mapstore/framework/plugins/QueryPanel'),
        SavePlugin: require('@js/plugins/Save').default,
        SaveAsPlugin: require('@js/plugins/SaveAs').default,
        MetadataExplorerPlugin: require('@mapstore/framework/plugins/MetadataExplorer'),
        GridContainerPlugin: require('@mapstore/framework/plugins/GridContainer'),
        StyleEditorPlugin: require('@mapstore/framework/plugins/StyleEditor'),
        TimelinePlugin: require('@mapstore/framework/plugins/Timeline'),
        PlaybackPlugin: require('@mapstore/framework/plugins/Playback'),
        MousePositionPlugin: require('@mapstore/framework/plugins/MousePosition'),
        SearchPlugin: require('@mapstore/framework/plugins/Search'),
        SearchServicesConfigPlugin: require('@mapstore/framework/plugins/SearchServicesConfig'),
        SwipePlugin: require('@mapstore/framework/plugins/Swipe').default,
        LocatePlugin: require('@mapstore/framework/plugins/Locate').default,
        AddReducersAndEpics: {
            reducers: {
                security: require('@mapstore/framework/reducers/security').default,
                maps: require('@mapstore/framework/reducers/maps').default,
                maplayout: require('@mapstore/framework/reducers/maplayout').default
>>>>>>> 25f5b94a
            },
            epics
        }
    },
    requires: {
        ReactSwipe: require('react-swipeable-views').default,
        SwipeHeader: require('@mapstore/framework/components/data/identify/SwipeHeader')
    }
};

const extendedPluginsDefinition = extendPluginsDefinition
    ? extendPluginsDefinition(pluginsDefinition)
    : pluginsDefinition;

module.exports = extendedPluginsDefinition;<|MERGE_RESOLUTION|>--- conflicted
+++ resolved
@@ -11,53 +11,6 @@
 
 const pluginsDefinition = {
     plugins: {
-<<<<<<< HEAD
-        AddGroupPlugin: require('../MapStore2/web/client/plugins/AddGroup').default,
-        IdentifyPlugin: require('../MapStore2/web/client/plugins/Identify'),
-        TOCPlugin: require('../MapStore2/web/client/plugins/TOC'),
-        MapPlugin: require('../MapStore2/web/client/plugins/Map').default,
-        ToolbarPlugin: require('../MapStore2/web/client/plugins/Toolbar'),
-        DrawerMenuPlugin: require('../MapStore2/web/client/plugins/DrawerMenu'),
-        ZoomAllPlugin: require('../MapStore2/web/client/plugins/ZoomAll'),
-        MapLoadingPlugin: require('../MapStore2/web/client/plugins/MapLoading'),
-        OmniBarPlugin: require('../MapStore2/web/client/plugins/OmniBar'),
-        BackgroundSelectorPlugin: require('../MapStore2/web/client/plugins/BackgroundSelector').default,
-        FullScreenPlugin: require('../MapStore2/web/client/plugins/FullScreen'),
-        ZoomInPlugin: require('../MapStore2/web/client/plugins/ZoomIn'),
-        ZoomOutPlugin: require('../MapStore2/web/client/plugins/ZoomOut'),
-        ExpanderPlugin: require('../MapStore2/web/client/plugins/Expander'),
-        BurgerMenuPlugin: require('../MapStore2/web/client/plugins/BurgerMenu'),
-        UndoPlugin: require('../MapStore2/web/client/plugins/History'),
-        RedoPlugin: require('../MapStore2/web/client/plugins/History'),
-        ScaleBoxPlugin: require('../MapStore2/web/client/plugins/ScaleBox'),
-        MapFooterPlugin: require('../MapStore2/web/client/plugins/MapFooter'),
-        PrintPlugin: require('../MapStore2/web/client/plugins/Print'),
-        MeasurePlugin: require('../MapStore2/web/client/plugins/Measure'),
-        FilterLayerPlugin: require('../MapStore2/web/client/plugins/FilterLayer').default,
-        TOCItemsSettingsPlugin: require('../MapStore2/web/client/plugins/TOCItemsSettings').default,
-        WidgetsPlugin: require('../MapStore2/web/client/plugins/Widgets').default,
-        WidgetsBuilderPlugin: require('../MapStore2/web/client/plugins/WidgetsBuilder').default,
-        WidgetsTrayPlugin: require('../MapStore2/web/client/plugins/WidgetsTray').default,
-        NotificationsPlugin: require('../MapStore2/web/client/plugins/Notifications'),
-        FeatureEditorPlugin: require('../MapStore2/web/client/plugins/FeatureEditor').default,
-        QueryPanelPlugin: require('../MapStore2/web/client/plugins/QueryPanel'),
-        SavePlugin: require('@js/plugins/Save').default,
-        SaveAsPlugin: require('@js/plugins/SaveAs').default,
-        MetadataExplorerPlugin: require('../MapStore2/web/client/plugins/MetadataExplorer'),
-        GridContainerPlugin: require('../MapStore2/web/client/plugins/GridContainer'),
-        StyleEditorPlugin: require('../MapStore2/web/client/plugins/StyleEditor'),
-        TimelinePlugin: require('../MapStore2/web/client/plugins/Timeline'),
-        PlaybackPlugin: require('../MapStore2/web/client/plugins/Playback'),
-        MousePositionPlugin: require('../MapStore2/web/client/plugins/MousePosition'),
-        SearchPlugin: require('../MapStore2/web/client/plugins/Search'),
-        SearchServicesConfigPlugin: require('../MapStore2/web/client/plugins/SearchServicesConfig'),
-        SharePlugin: require('@js/plugins/Share').default,
-        AddReducersAndEpics: {
-            reducers: {
-                security: require('../MapStore2/web/client/reducers/security').default,
-                maps: require('../MapStore2/web/client/reducers/maps').default,
-                maplayout: require('../MapStore2/web/client/reducers/maplayout').default
-=======
         AddGroupPlugin: require('@mapstore/framework/plugins/AddGroup').default,
         IdentifyPlugin: require('@mapstore/framework/plugins/Identify'),
         TOCPlugin: require('@mapstore/framework/plugins/TOC'),
@@ -104,7 +57,6 @@
                 security: require('@mapstore/framework/reducers/security').default,
                 maps: require('@mapstore/framework/reducers/maps').default,
                 maplayout: require('@mapstore/framework/reducers/maplayout').default
->>>>>>> 25f5b94a
             },
             epics
         }
