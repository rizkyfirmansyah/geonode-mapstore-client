/*
 * Copyright 2020, GeoSolutions Sas.
 * All rights reserved.
 *
 * This source code is licensed under the BSD-style license found in the
 * LICENSE file in the root directory of this source tree.
 */

import url from 'url';
<<<<<<< HEAD
=======

let requestOptions = {};

/**
* Utilities for api requests
* @name utils.APIUtils
*/
>>>>>>> 2315d4a1

export const parseDevHostname = (requestUrl) => {
    if (__DEVTOOLS__ && requestUrl.indexOf('localhost:8000') !== -1) {
        const parsedUrl = url.parse(requestUrl);
        return url.format({
            ...parsedUrl,
            hostname: null,
            host: null,
            protocol: null,
            port: null,
            href: null,
            slashes: null
        });
    }
    return requestUrl;
};

export const setRequestOptions = (name, options) => { requestOptions[name] = options; };
export const getRequestOptions = name => requestOptions[name];

export default {
    parseDevHostname,
    setRequestOptions,
    getRequestOptions
};<|MERGE_RESOLUTION|>--- conflicted
+++ resolved
@@ -7,8 +7,6 @@
  */
 
 import url from 'url';
-<<<<<<< HEAD
-=======
 
 let requestOptions = {};
 
@@ -16,8 +14,14 @@
 * Utilities for api requests
 * @name utils.APIUtils
 */
->>>>>>> 2315d4a1
 
+/**
+* In development mode it returns the request with a relative path
+* if the request url contain localhost:8000
+* @memberof utils.APIUtils
+* @param {string} requestUrl request url
+* @return {string} correct url for localhost
+*/
 export const parseDevHostname = (requestUrl) => {
     if (__DEVTOOLS__ && requestUrl.indexOf('localhost:8000') !== -1) {
         const parsedUrl = url.parse(requestUrl);
